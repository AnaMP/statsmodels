--- conflicted
+++ resolved
@@ -47,11 +47,6 @@
 '''
 
 
-<<<<<<< HEAD
-from arima import *
-from movstat import *
-=======
 #from arima import *
 from movstat import *
-#from stattools import *
->>>>>>> e3a89507
+#from stattools import *